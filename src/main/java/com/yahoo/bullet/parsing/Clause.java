/*
 *  Copyright 2017, Yahoo Inc.
 *  Licensed under the terms of the Apache License, Version 2.0.
 *  See the LICENSE file associated with the project for terms.
 */
package com.yahoo.bullet.parsing;

import com.google.gson.annotations.Expose;
import com.google.gson.annotations.SerializedName;
import com.yahoo.bullet.common.BulletError;
import com.yahoo.bullet.common.Configurable;
import com.yahoo.bullet.common.Initializable;
import lombok.Getter;
import lombok.Setter;
import lombok.extern.slf4j.Slf4j;

import java.util.List;
import java.util.Optional;

import static com.yahoo.bullet.common.BulletError.makeError;
import static java.util.Arrays.asList;
import static java.util.Collections.singletonList;

@Slf4j @Getter @Setter
public abstract class Clause implements Configurable, Initializable {
    /** The type of the operation in the clause. */
    public enum Operation {
        @SerializedName("==")
        EQUALS,
        @SerializedName("!=")
        NOT_EQUALS,
        @SerializedName(">")
        GREATER_THAN,
        @SerializedName("<")
        LESS_THAN,
        @SerializedName(">=")
        GREATER_EQUALS,
        @SerializedName("<=")
        LESS_EQUALS,
        @SerializedName("RLIKE")
        REGEX_LIKE,
<<<<<<< HEAD
        @SerializedName("SIZEIS")
        SIZE_IS,
=======
        @SerializedName("SIZEOF")
        SIZE_OF,
        @SerializedName("CONTAINSKEY")
        CONTAINS_KEY,
        @SerializedName("CONTAINSVALUE")
        CONTAINS_VALUE,
>>>>>>> 23dd98c4
        @SerializedName("AND")
        AND,
        @SerializedName("OR")
        OR,
        @SerializedName("NOT")
        NOT;

        public static final List<String> LOGICALS = asList("AND", "OR", "NOT");
<<<<<<< HEAD
        public static final List<String> RELATIONALS = asList("==", "!=", ">=", "<=", ">", "<", "RLIKE", "SIZEIS");
=======
        public static final List<String> RELATIONALS = asList("==", "!=", ">=", "<=", ">", "<", "RLIKE", "SIZEOF", "CONTAINSKEY", "CONTAINSVALUE");
>>>>>>> 23dd98c4
    }

    @Expose
    @SerializedName(OPERATION_FIELD)
    protected Operation operation;

    public static final String OPERATION_FIELD = "operation";
    public static final BulletError OPERATION_MISSING =
        makeError("Missing operation field", "You must specify an operation field in all the filters");

    @Override
    public String toString() {
        return OPERATION_FIELD + ": " + operation;
    }

    @Override
    public Optional<List<BulletError>> initialize() {
        if (operation == null) {
            return Optional.of(singletonList(OPERATION_MISSING));
        }
        return Optional.empty();
    }
}
<|MERGE_RESOLUTION|>--- conflicted
+++ resolved
@@ -39,17 +39,12 @@
         LESS_EQUALS,
         @SerializedName("RLIKE")
         REGEX_LIKE,
-<<<<<<< HEAD
         @SerializedName("SIZEIS")
         SIZE_IS,
-=======
-        @SerializedName("SIZEOF")
-        SIZE_OF,
         @SerializedName("CONTAINSKEY")
         CONTAINS_KEY,
         @SerializedName("CONTAINSVALUE")
         CONTAINS_VALUE,
->>>>>>> 23dd98c4
         @SerializedName("AND")
         AND,
         @SerializedName("OR")
@@ -58,11 +53,7 @@
         NOT;
 
         public static final List<String> LOGICALS = asList("AND", "OR", "NOT");
-<<<<<<< HEAD
-        public static final List<String> RELATIONALS = asList("==", "!=", ">=", "<=", ">", "<", "RLIKE", "SIZEIS");
-=======
-        public static final List<String> RELATIONALS = asList("==", "!=", ">=", "<=", ">", "<", "RLIKE", "SIZEOF", "CONTAINSKEY", "CONTAINSVALUE");
->>>>>>> 23dd98c4
+        public static final List<String> RELATIONALS = asList("==", "!=", ">=", "<=", ">", "<", "RLIKE", "SIZEIS", "CONTAINSKEY", "CONTAINSVALUE");
     }
 
     @Expose
