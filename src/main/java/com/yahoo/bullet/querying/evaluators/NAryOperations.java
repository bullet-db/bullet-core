/*
 *  Copyright 2019, Yahoo Inc.
 *  Licensed under the terms of the Apache License, Version 2.0.
 *  See the LICENSE file associated with the project for terms.
 */
package com.yahoo.bullet.querying.evaluators;

import com.yahoo.bullet.query.expressions.Operation;
import com.yahoo.bullet.record.BulletRecord;
import com.yahoo.bullet.typesystem.Type;
import com.yahoo.bullet.typesystem.TypedObject;

import java.io.Serializable;
import java.sql.Timestamp;
import java.time.LocalDateTime;
import java.time.ZoneOffset;
import java.time.format.DateTimeFormatter;
import java.util.EnumMap;
import java.util.List;
import java.util.Map;

import static com.yahoo.bullet.common.Utilities.isNull;

public class NAryOperations {
    @FunctionalInterface
    public interface NAryOperator extends Serializable {
        TypedObject apply(List<Evaluator> evaluator, BulletRecord record);
    }

    static final Map<Operation, NAryOperator> N_ARY_OPERATORS = new EnumMap<>(Operation.class);

    static {
        N_ARY_OPERATORS.put(Operation.AND, NAryOperations::allMatch);
        N_ARY_OPERATORS.put(Operation.OR, NAryOperations::anyMatch);
        N_ARY_OPERATORS.put(Operation.IF, NAryOperations::ternary);
        N_ARY_OPERATORS.put(Operation.BETWEEN, NAryOperations::between);
        N_ARY_OPERATORS.put(Operation.NOT_BETWEEN, NAryOperations::notBetween);
        N_ARY_OPERATORS.put(Operation.SUBSTRING, NAryOperations::substring);
        N_ARY_OPERATORS.put(Operation.UNIX_TIMESTAMP, NAryOperations::unixTimestamp);
    }

    static TypedObject allMatch(List<Evaluator> evaluators, BulletRecord record) {
        boolean containsNull = false;
        for (Evaluator evaluator : evaluators) {
            TypedObject value = evaluator.evaluate(record);
            if (isNull(value)) {
                containsNull = true;
            } else if (!((Boolean) value.forceCast(Type.BOOLEAN).getValue())) {
                return TypedObject.FALSE;
            }
        }
        return !containsNull ? TypedObject.TRUE : TypedObject.NULL;
    }

    static TypedObject anyMatch(List<Evaluator> evaluators, BulletRecord record) {
        boolean containsNull = false;
        for (Evaluator evaluator : evaluators) {
            TypedObject value = evaluator.evaluate(record);
            if (isNull(value)) {
                containsNull = true;
            } else if ((Boolean) value.forceCast(Type.BOOLEAN).getValue()) {
                return TypedObject.TRUE;
            }
        }
        return !containsNull ? TypedObject.FALSE : TypedObject.NULL;
    }

    static TypedObject ternary(List<Evaluator> evaluators, BulletRecord record) {
        TypedObject condition = evaluators.get(0).evaluate(record);
        return !isNull(condition) && (Boolean) condition.getValue() ? evaluators.get(1).evaluate(record) :
                                                                      evaluators.get(2).evaluate(record);
    }

    static TypedObject between(List<Evaluator> evaluators, BulletRecord record) {
        TypedObject valueArg = evaluators.get(0).evaluate(record);
        if (isNull(valueArg)) {
            return TypedObject.NULL;
        }
        if (Type.isNumeric(valueArg.getType())) {
            double value = ((Number) valueArg.getValue()).doubleValue();
            TypedObject lowerArg = evaluators.get(1).evaluate(record);
            TypedObject upperArg = evaluators.get(2).evaluate(record);
            Number lower = (Number) lowerArg.getValue();
            Number upper = (Number) upperArg.getValue();
<<<<<<< HEAD
            if (isNull(lowerArg) && isNull(upperArg)) {
                return TypedObject.NULL;
            } else if (isNull(lowerArg)) {
                return upper.doubleValue() < value ? TypedObject.FALSE : TypedObject.NULL;
            } else if (isNull(upperArg)) {
=======
            if (lower == null && upper == null) {
                return TypedObject.NULL;
            } else if (lower == null) {
                return upper.doubleValue() < value ? TypedObject.FALSE : TypedObject.NULL;
            } else if (upper == null) {
>>>>>>> 8090ccea
                return value < lower.doubleValue() ? TypedObject.FALSE : TypedObject.NULL;
            }
            return TypedObject.valueOf(lower.doubleValue() <= value && value <= upper.doubleValue());
        } else {
            String value = (String) valueArg.getValue();
            TypedObject lowerArg = evaluators.get(1).evaluate(record);
            TypedObject upperArg = evaluators.get(2).evaluate(record);
            String lower = (String) lowerArg.getValue();
            String upper = (String) upperArg.getValue();
<<<<<<< HEAD
            if (isNull(lowerArg) && isNull(upperArg)) {
=======
            if (lower == null && upper == null) {
>>>>>>> 8090ccea
                return TypedObject.NULL;
            } else if (lower == null) {
                return upper.compareTo(value) < 0 ? TypedObject.FALSE : TypedObject.NULL;
            } else if (upper == null) {
                return value.compareTo(lower) < 0 ? TypedObject.FALSE : TypedObject.NULL;
            }
            return TypedObject.valueOf(lower.compareTo(value) <= 0 && value.compareTo(upper) <= 0);
        }
    }

    static TypedObject notBetween(List<Evaluator> evaluators, BulletRecord record) {
        TypedObject result = between(evaluators, record);
        if (result.isNull()) {
            return TypedObject.NULL;
        }
        return (Boolean) result.getValue() ? TypedObject.FALSE : TypedObject.TRUE;
    }

    static TypedObject substring(List<Evaluator> evaluators, BulletRecord record) {
        TypedObject stringArg = evaluators.get(0).evaluate(record);
        if (isNull(stringArg)) {
            return TypedObject.NULL;
        }
        TypedObject startArg = evaluators.get(1).evaluate(record);
        if (isNull(startArg)) {
            return TypedObject.NULL;
        }
        TypedObject lengthArg = null;
        if (evaluators.size() > 2) {
            lengthArg = evaluators.get(2).evaluate(record);
            if (isNull(lengthArg)) {
                return TypedObject.NULL;
            }
        }
        String string = (String) stringArg.getValue();
        if (string.isEmpty()) {
            return TypedObject.valueOf("");
        }
        int start = ((Number) startArg.getValue()).intValue();
        if (start == 0 || Math.abs(start) > string.length()) {
            return TypedObject.valueOf("");
        }
        // Change start to 0-index
        if (start > 0) {
            start--;
        } else {
            start += string.length();
        }
        if (evaluators.size() == 2) {
            return TypedObject.valueOf(string.substring(start));
        }
        int length = ((Number) lengthArg.getValue()).intValue();
        if (length <= 0) {
            return TypedObject.valueOf("");
        }
        int end = Math.min(start + length, string.length());
        return TypedObject.valueOf(string.substring(start, end));
    }

    static TypedObject unixTimestamp(List<Evaluator> evaluators, BulletRecord record) {
        if (evaluators.size() == 1) {
            TypedObject dateArg = evaluators.get(0).evaluate(record);
            if (isNull(dateArg)) {
                return TypedObject.NULL;
            }
            Timestamp timestamp = Timestamp.valueOf((String) dateArg.getValue());
            return TypedObject.valueOf(timestamp.toLocalDateTime().toEpochSecond(ZoneOffset.UTC));
        } else if (evaluators.size() == 2) {
            TypedObject dateArg = evaluators.get(0).evaluate(record);
            if (isNull(dateArg)) {
                return TypedObject.NULL;
            }
            TypedObject patternArg = evaluators.get(1).evaluate(record);
            if (isNull(patternArg)) {
                return TypedObject.NULL;
            }
            // First argument can be a number
            String date = Type.isNumeric(dateArg.getType()) ? Long.toString(((Number) dateArg.getValue()).longValue()) : (String) dateArg.getValue();
            String pattern = (String) patternArg.getValue();
            LocalDateTime localDateTime = LocalDateTime.parse(date, DateTimeFormatter.ofPattern(pattern));
            return TypedObject.valueOf(localDateTime.toEpochSecond(ZoneOffset.UTC));
        }
        return TypedObject.valueOf(System.currentTimeMillis() / 1000);
    }
}<|MERGE_RESOLUTION|>--- conflicted
+++ resolved
@@ -82,19 +82,11 @@
             TypedObject upperArg = evaluators.get(2).evaluate(record);
             Number lower = (Number) lowerArg.getValue();
             Number upper = (Number) upperArg.getValue();
-<<<<<<< HEAD
-            if (isNull(lowerArg) && isNull(upperArg)) {
-                return TypedObject.NULL;
-            } else if (isNull(lowerArg)) {
-                return upper.doubleValue() < value ? TypedObject.FALSE : TypedObject.NULL;
-            } else if (isNull(upperArg)) {
-=======
             if (lower == null && upper == null) {
                 return TypedObject.NULL;
             } else if (lower == null) {
                 return upper.doubleValue() < value ? TypedObject.FALSE : TypedObject.NULL;
             } else if (upper == null) {
->>>>>>> 8090ccea
                 return value < lower.doubleValue() ? TypedObject.FALSE : TypedObject.NULL;
             }
             return TypedObject.valueOf(lower.doubleValue() <= value && value <= upper.doubleValue());
@@ -104,11 +96,7 @@
             TypedObject upperArg = evaluators.get(2).evaluate(record);
             String lower = (String) lowerArg.getValue();
             String upper = (String) upperArg.getValue();
-<<<<<<< HEAD
-            if (isNull(lowerArg) && isNull(upperArg)) {
-=======
             if (lower == null && upper == null) {
->>>>>>> 8090ccea
                 return TypedObject.NULL;
             } else if (lower == null) {
                 return upper.compareTo(value) < 0 ? TypedObject.FALSE : TypedObject.NULL;
