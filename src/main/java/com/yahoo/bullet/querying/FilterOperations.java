/*
 *  Copyright 2017, Yahoo Inc.
 *  Licensed under the terms of the Apache License, Version 2.0.
 *  See the LICENSE file associated with the project for terms.
 */
package com.yahoo.bullet.querying;

import com.yahoo.bullet.parsing.Clause;
import com.yahoo.bullet.parsing.LogicalClause;
import com.yahoo.bullet.parsing.ObjectFilterClause;
import com.yahoo.bullet.parsing.StringFilterClause;
import com.yahoo.bullet.record.BulletRecord;
import com.yahoo.bullet.typesystem.Type;
import com.yahoo.bullet.typesystem.TypedObject;
import lombok.extern.slf4j.Slf4j;

import java.util.EnumMap;
import java.util.List;
import java.util.Map;
import java.util.Objects;
import java.util.function.BiPredicate;
import java.util.regex.Matcher;
import java.util.regex.Pattern;
import java.util.stream.Stream;

import static com.yahoo.bullet.common.Utilities.extractField;
import static com.yahoo.bullet.common.Utilities.extractTypedObject;
import static com.yahoo.bullet.common.Utilities.isEmpty;
import static com.yahoo.bullet.typesystem.TypedObject.GENERIC_UNKNOWN;
import static com.yahoo.bullet.typesystem.TypedObject.IS_NOT_NULL;
import static com.yahoo.bullet.typesystem.TypedObject.IS_PRIMITIVE_OR_NULL;

@Slf4j
public class FilterOperations {
    @FunctionalInterface
    public interface Comparator<T> {
        /**
         * Performs the comparison operation on the {@link TypedObject} against a {@link Stream} of values.
         *
         * @param object The {@link TypedObject} that is the subject of the operation.
         * @param values The {@link Stream} of values that this operation is going to performed with.
         * @return Boolean denoting whether this comparison operation was a success or not.
         */
        boolean compare(TypedObject object, Stream<T> values);
    }

    // Avoids typing BiPredicate<...>
    @FunctionalInterface
    public interface LogicalOperator extends BiPredicate<BulletRecord, Stream<Boolean>> {
    }

    // These comparators WILL satisfy the "vacuous" truth checks. That is if the stream is empty, allMatch and
    // noneMatch will return true; anyMatch will return false. This means that if after failing to cast all values
    // to t's type causing the stream to be empty, the any/all/none matches will behave as above.
    // For example:
    // SOME_LONG_VALUE EQ [1.23, 35.2] will be false
    // SOME_LONG_VALUE NE [1.23. 425.3] will be false
    // SOME_LONG_VALUE GT/LT/GE/LE [12.4, 253.4] will be false! even if SOME_LONG_VALUE numerically could make it true.
    private static final Comparator<TypedObject> EQ = (t, s) -> s.anyMatch(t::equalTo);
    private static final Comparator<TypedObject> NE = (t, s) -> s.noneMatch(t::equalTo);
    private static final Comparator<TypedObject> GT = (t, s) -> s.anyMatch(i -> t.compareTo(i) > 0);
    private static final Comparator<TypedObject> LT = (t, s) -> s.anyMatch(i -> t.compareTo(i) < 0);
    private static final Comparator<TypedObject> GE = (t, s) -> s.anyMatch(i -> t.compareTo(i) >= 0);
    private static final Comparator<TypedObject> LE = (t, s) -> s.anyMatch(i -> t.compareTo(i) <= 0);
    private static final Comparator<Pattern> RLIKE = (t, s) -> s.map(p -> p.matcher(t.toString())).anyMatch(Matcher::matches);
<<<<<<< HEAD
    private static final Comparator<TypedObject> SIZEIS = (t, s) -> s.anyMatch(i -> sizeOf(t) == i.getValue());
=======
    private static final Comparator<TypedObject> SIZEOF = (t, s) -> s.anyMatch(i -> i.equalTo(t.size()));
    private static final Comparator<TypedObject> CONTAINSKEY = (t, s) -> s.anyMatch(i -> t.containsKey((String) i.getValue()));
    private static final Comparator<TypedObject> CONTAINSVALUE = (t, s) -> s.anyMatch(t::containsValue);
>>>>>>> 23dd98c4
    private static final LogicalOperator AND = (r, s) -> s.allMatch(Boolean::valueOf);
    private static final LogicalOperator OR = (r, s) -> s.anyMatch(Boolean::valueOf);
    private static final LogicalOperator NOT = (r, s) -> !s.findFirst().get();

    static final Map<Clause.Operation, Comparator<TypedObject>> COMPARATORS = new EnumMap<>(Clause.Operation.class);
    static {
        COMPARATORS.put(Clause.Operation.EQUALS, EQ);
        COMPARATORS.put(Clause.Operation.NOT_EQUALS, NE);
        COMPARATORS.put(Clause.Operation.GREATER_THAN, isNotNullAnd(GT));
        COMPARATORS.put(Clause.Operation.LESS_THAN, isNotNullAnd(LT));
        COMPARATORS.put(Clause.Operation.GREATER_EQUALS, isNotNullAnd(GE));
        COMPARATORS.put(Clause.Operation.LESS_EQUALS, isNotNullAnd(LE));
        COMPARATORS.put(Clause.Operation.SIZE_OF, isNotNullAnd(SIZEOF));
        COMPARATORS.put(Clause.Operation.CONTAINS_KEY, isNotNullAnd(CONTAINSKEY));
        COMPARATORS.put(Clause.Operation.CONTAINS_VALUE, isNotNullAnd(CONTAINSVALUE));
    }
    static final Comparator<Pattern> REGEX_LIKE = isNotNullAnd(RLIKE);
<<<<<<< HEAD
    static final Comparator<TypedObject> SIZE_IS = isNotNullAnd(SIZEIS);
=======
>>>>>>> 23dd98c4
    static final Map<Clause.Operation, LogicalOperator> LOGICAL_OPERATORS = new EnumMap<>(Clause.Operation.class);
    static {
        LOGICAL_OPERATORS.put(Clause.Operation.AND, AND);
        LOGICAL_OPERATORS.put(Clause.Operation.OR, OR);
        LOGICAL_OPERATORS.put(Clause.Operation.NOT, NOT);
    }

    /**
     * Exposed for testing. Cast the values to the type of the object if possible.
     *
     * @param type The {@link Type} to cast the values to.
     * @param values The {@link List} of values to try and cast to the object.
     * @return A {@link Stream} of casted {@link TypedObject}.
     */
    static Stream<TypedObject> cast(BulletRecord record, Type type, List<ObjectFilterClause.Value> values) {
        return values.stream().filter(Objects::nonNull).map(v -> getTypedValue(record, type, v)).filter(IS_PRIMITIVE_OR_NULL);
    }

    private static <T> Comparator<T> isNotNullAnd(Comparator<T> comparator) {
        return (t, s) -> IS_NOT_NULL.test(t) && comparator.compare(t, s);
    }

    private static TypedObject getTypedValue(BulletRecord record, Type type, ObjectFilterClause.Value value) {
        switch (value.getKind()) {
            case FIELD:
                return TypedObject.typeCastFromObject(type, extractField(value.getValue(), record));
            case VALUE:
                // Right now, we cast the filter values which are lists of strings to the value being filtered on's type.
                // In the future, we might want to support providing non-String values.
                return TypedObject.typeCast(type, value.getValue());
            default:
                log.error("Unsupported value kind: " + value.getKind().name());
                return GENERIC_UNKNOWN;
        }
    }

    private static boolean performRelational(BulletRecord record, ObjectFilterClause clause) {
        Clause.Operation operator = clause.getOperation();
        if (isEmpty(clause.getValues())) {
            return true;
        }
        TypedObject object = extractTypedObject(clause.getField(), record);
<<<<<<< HEAD
        switch (operator) {
            case REGEX_LIKE:
                return REGEX_LIKE.compare(object, clause.getPatterns().stream());
            case SIZE_IS:
                return SIZE_IS.compare(object, cast(record, new TypedObject(Type.INTEGER, 0), clause.getValues()));
            default:
                return COMPARATORS.get(operator).compare(object, cast(record, object, clause.getValues()));
=======
        if (operator == Clause.Operation.REGEX_LIKE) {
            return REGEX_LIKE.compare(object, clause.getPatterns().stream());
>>>>>>> 23dd98c4
        }

        Type type;
        if (operator == Clause.Operation.SIZE_OF) {
            type = Type.INTEGER;
        } else if (operator == Clause.Operation.CONTAINS_KEY) {
            type = Type.STRING;
        } else if (operator == Clause.Operation.CONTAINS_VALUE) {
            type = object.getPrimitiveType();
        } else {
            type = object.getType();
        }
        return COMPARATORS.get(operator).compare(object, cast(record, type, clause.getValues()));
    }

    private static boolean performRelational(BulletRecord record, StringFilterClause clause) {
        return performRelational(record, new ObjectFilterClause(clause));
    }

    private static boolean performLogical(BulletRecord record, LogicalClause clause) {
        List<Clause> clauses = clause.getClauses();
        if (isEmpty(clauses)) {
            return true;
        }
        Stream<Boolean> results = clauses.stream().map(c -> perform(record, c));
        return LOGICAL_OPERATORS.get(clause.getOperation()).test(record, results);
    }

    /**
     * Perform the {@link Clause} on the given {@link BulletRecord} and returns the result.
     *
     * @param record The BulletRecord that is the subject of this clause.
     * @param clause The Clause that is being applied.
     * @return The result of th
     */
    public static boolean perform(BulletRecord record, Clause clause) {
        // Rather than define another hierarchy of Clause -> StringFilterClause, ObjectFilterClause, LogicalClause evaluators, we'll eat the
        // cost of violating polymorphism in this one spot.
        // We do not want processing logic in FilterClause or LogicalClause, otherwise we could put the appropriate
        // methods in those classes.
        try {
            if (clause instanceof ObjectFilterClause) {
                return performRelational(record, (ObjectFilterClause) clause);
            } else if (clause instanceof StringFilterClause) {
                return performRelational(record, (StringFilterClause) clause);
            } else {
                return performLogical(record, (LogicalClause) clause);
            }
        } catch (RuntimeException e) {
            log.error("Unable to perform filter {} to record {}", clause, record);
            log.error("Skipping due to", e);
            return false;
        }
    }
}
<|MERGE_RESOLUTION|>--- conflicted
+++ resolved
@@ -63,13 +63,9 @@
     private static final Comparator<TypedObject> GE = (t, s) -> s.anyMatch(i -> t.compareTo(i) >= 0);
     private static final Comparator<TypedObject> LE = (t, s) -> s.anyMatch(i -> t.compareTo(i) <= 0);
     private static final Comparator<Pattern> RLIKE = (t, s) -> s.map(p -> p.matcher(t.toString())).anyMatch(Matcher::matches);
-<<<<<<< HEAD
-    private static final Comparator<TypedObject> SIZEIS = (t, s) -> s.anyMatch(i -> sizeOf(t) == i.getValue());
-=======
-    private static final Comparator<TypedObject> SIZEOF = (t, s) -> s.anyMatch(i -> i.equalTo(t.size()));
+    private static final Comparator<TypedObject> SIZEIS = (t, s) -> s.anyMatch(i -> i.equalTo(t.size()));
     private static final Comparator<TypedObject> CONTAINSKEY = (t, s) -> s.anyMatch(i -> t.containsKey((String) i.getValue()));
     private static final Comparator<TypedObject> CONTAINSVALUE = (t, s) -> s.anyMatch(t::containsValue);
->>>>>>> 23dd98c4
     private static final LogicalOperator AND = (r, s) -> s.allMatch(Boolean::valueOf);
     private static final LogicalOperator OR = (r, s) -> s.anyMatch(Boolean::valueOf);
     private static final LogicalOperator NOT = (r, s) -> !s.findFirst().get();
@@ -82,15 +78,11 @@
         COMPARATORS.put(Clause.Operation.LESS_THAN, isNotNullAnd(LT));
         COMPARATORS.put(Clause.Operation.GREATER_EQUALS, isNotNullAnd(GE));
         COMPARATORS.put(Clause.Operation.LESS_EQUALS, isNotNullAnd(LE));
-        COMPARATORS.put(Clause.Operation.SIZE_OF, isNotNullAnd(SIZEOF));
+        COMPARATORS.put(Clause.Operation.SIZE_IS, isNotNullAnd(SIZEIS));
         COMPARATORS.put(Clause.Operation.CONTAINS_KEY, isNotNullAnd(CONTAINSKEY));
         COMPARATORS.put(Clause.Operation.CONTAINS_VALUE, isNotNullAnd(CONTAINSVALUE));
     }
     static final Comparator<Pattern> REGEX_LIKE = isNotNullAnd(RLIKE);
-<<<<<<< HEAD
-    static final Comparator<TypedObject> SIZE_IS = isNotNullAnd(SIZEIS);
-=======
->>>>>>> 23dd98c4
     static final Map<Clause.Operation, LogicalOperator> LOGICAL_OPERATORS = new EnumMap<>(Clause.Operation.class);
     static {
         LOGICAL_OPERATORS.put(Clause.Operation.AND, AND);
@@ -133,22 +125,13 @@
             return true;
         }
         TypedObject object = extractTypedObject(clause.getField(), record);
-<<<<<<< HEAD
-        switch (operator) {
-            case REGEX_LIKE:
-                return REGEX_LIKE.compare(object, clause.getPatterns().stream());
-            case SIZE_IS:
-                return SIZE_IS.compare(object, cast(record, new TypedObject(Type.INTEGER, 0), clause.getValues()));
-            default:
-                return COMPARATORS.get(operator).compare(object, cast(record, object, clause.getValues()));
-=======
         if (operator == Clause.Operation.REGEX_LIKE) {
             return REGEX_LIKE.compare(object, clause.getPatterns().stream());
->>>>>>> 23dd98c4
         }
 
+
         Type type;
-        if (operator == Clause.Operation.SIZE_OF) {
+        if (operator == Clause.Operation.SIZE_IS) {
             type = Type.INTEGER;
         } else if (operator == Clause.Operation.CONTAINS_KEY) {
             type = Type.STRING;
