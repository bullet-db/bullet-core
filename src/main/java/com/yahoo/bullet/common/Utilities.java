--- conflicted
+++ resolved
@@ -92,23 +92,14 @@
     }
 
     /**
-<<<<<<< HEAD
-     * Extracts this field as a {@link TypedObject}.
-=======
      * Extracts this identifier as a {@link TypedObject}.
->>>>>>> 58d7639d
      *
      * @param identifier The identifier name to extract. It can be "." separated to look inside maps and arrays.
      * @param record The {@link BulletRecord} to extract it from.
      * @return The created TypedObject from the value for the identifier in the record.
      */
-<<<<<<< HEAD
-    public static TypedObject extractTypedObject(String field, BulletRecord record) {
-        return new TypedObject(record.extractField(field));
-=======
     public static TypedObject extractTypedObject(String identifier, BulletRecord record) {
         return new TypedObject(record.extractField(identifier));
->>>>>>> 58d7639d
     }
 
     /**
@@ -118,13 +109,8 @@
      * @param record The record containing the identifier.
      * @return The value of the identifier as a {@link Number} or null if it cannot be forced to one.
      */
-<<<<<<< HEAD
-    public static Number extractFieldAsNumber(String field, BulletRecord record) {
-        Object value = record.extractField(field);
-=======
     public static Number extractFieldAsNumber(String identifier, BulletRecord record) {
         Object value = record.extractField(identifier);
->>>>>>> 58d7639d
         // Also checks for null
         if (value instanceof Number) {
             return (Number) value;
