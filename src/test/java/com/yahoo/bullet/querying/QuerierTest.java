/*
 *  Copyright 2017, Yahoo Inc.
 *  Licensed under the terms of the Apache License, Version 2.0.
 *  See the LICENSE file associated with the project for terms.
 */
package com.yahoo.bullet.querying;

import com.google.gson.JsonParseException;
import com.yahoo.bullet.aggregations.SketchingStrategy;
import com.yahoo.bullet.aggregations.Strategy;
import com.yahoo.bullet.common.BulletConfig;
import com.yahoo.bullet.common.BulletError;
import com.yahoo.bullet.common.BulletException;
import com.yahoo.bullet.parsing.Aggregation;
import com.yahoo.bullet.parsing.Clause;
import com.yahoo.bullet.parsing.ProjectionUtils;
import com.yahoo.bullet.parsing.Query;
import com.yahoo.bullet.parsing.Window;
import com.yahoo.bullet.parsing.WindowUtils;
import com.yahoo.bullet.record.BulletRecord;
import com.yahoo.bullet.result.Clip;
import com.yahoo.bullet.result.Meta;
import com.yahoo.bullet.result.RecordBox;
import com.yahoo.bullet.windowing.Basic;
import com.yahoo.bullet.windowing.Scheme;
import com.yahoo.bullet.windowing.Tumbling;
import org.apache.commons.lang3.tuple.Pair;
import org.testng.Assert;
import org.testng.annotations.Test;

import java.util.ArrayList;
import java.util.Arrays;
import java.util.List;
import java.util.Map;
import java.util.Optional;
import java.util.stream.Collectors;
import java.util.stream.IntStream;
import java.util.stream.Stream;

import static com.google.common.primitives.Booleans.asList;
import static com.yahoo.bullet.TestHelpers.getListBytes;
import static com.yahoo.bullet.parsing.FilterUtils.getFieldFilter;
import static com.yahoo.bullet.parsing.QueryUtils.makeAggregationQuery;
import static com.yahoo.bullet.parsing.QueryUtils.makeProjectionFilterQuery;
import static com.yahoo.bullet.parsing.QueryUtils.makeRawFullQuery;
import static java.util.Collections.emptyList;
import static java.util.Collections.emptyMap;
import static java.util.Collections.singletonList;
import static java.util.Collections.singletonMap;
import static org.mockito.AdditionalAnswers.returnsElementsOf;
import static org.mockito.Mockito.doAnswer;
import static org.mockito.Mockito.spy;

public class QuerierTest {
    private static class FailingScheme extends Scheme {
        int consumptionFailure = 0;
        int combiningFailure = 0;
        int serializingFailure = 0;
        int aggregationFailure = 0;

        public FailingScheme(Strategy aggregation, Window window, BulletConfig config) {
            super(aggregation, window, config);
        }

        @Override
        public void consume(BulletRecord data) {
            consumptionFailure++;
            throw new RuntimeException("Consuming failure");
        }

        @Override
        public void combine(byte[] data) {
            combiningFailure++;
            throw new RuntimeException("Combining serialized data failure");
        }

        @Override
        public byte[] getData() {
            serializingFailure++;
            throw new RuntimeException("Serializing data failure");
        }

        @Override
        public Clip getResult() {
            aggregationFailure++;
            throw new RuntimeException("Getting result failure");
        }

        @Override
        protected Map<String, Object> getMetadata(Map<String, String> metadataKeys) {
            return null;
        }

        @Override
        public Meta getMetadata() {
            aggregationFailure++;
            throw new RuntimeException("Getting metadata failure");
        }

        @Override
        public List<BulletRecord> getRecords() {
            aggregationFailure++;
            throw new RuntimeException("Getting records failure");
        }

        @Override
        public Optional<List<BulletError>> initialize() {
            return Optional.empty();
        }

        @Override
        public void reset() {
        }

        @Override
        public boolean isClosed() {
            return false;
        }

        @Override
        public boolean isClosedForPartition() {
            return false;
        }
    }

    private static Stream<BulletRecord> makeStream(int count) {
        return IntStream.range(0, count).mapToObj(x -> RecordBox.get().getRecord());
    }

    private static ArrayList<BulletRecord> makeList(int count) {
        return makeStream(count).collect(Collectors.toCollection(ArrayList::new));
    }

    private static Map<String, Object> configWithNoTimestamp() {
        return singletonMap(BulletConfig.RECORD_INJECT_TIMESTAMP, false);
    }

    private static int size(BulletRecord record) {
        int size = 0;
        for (Object ignored : record) {
            size++;
        }
        return size;
    }

    private static Querier make(String id, String query, BulletConfig config) {
        Querier querier = new Querier(id, query, config);
        Optional<List<BulletError>> errors = querier.initialize();
        if (errors.isPresent()) {
            throw new RuntimeException(errors.toString());
        }
        return querier;
    }

    private static Querier make(String id, Query query, BulletConfig config) {
        Querier querier = new Querier(new RunningQuery(id, query), config);
        Optional<List<BulletError>> errors = querier.initialize();
        if (errors.isPresent()) {
            throw new RuntimeException(errors.toString());
        }
        return querier;
    }

    private static Querier make(String query, BulletConfig config) {
        return make("", query, config);
    }

    private static Querier make(Query query, BulletConfig config) {
        return make("", query, config);
    }

    private static Querier make(Query query) {
        BulletConfig config = new BulletConfig();
        query.configure(config);
        return make(query, config);
    }

    private static Querier make(String query, Map<String, Object> configuration) {
        return make("", query, configuration);
    }

    private static Querier make(String id, String query, Map<String, Object> configuration) {
        BulletConfig config = new BulletConfig();
        configuration.forEach(config::set);
        config.validate();
        return make(id, query, config);
    }

    @Test
    public void testDefaults() {
        Querier querier = make(new Query());

        Query query = querier.getRunningQuery().getQuery();
        Assert.assertEquals((Object) query.getAggregation().getSize(), BulletConfig.DEFAULT_AGGREGATION_SIZE);
        Assert.assertEquals(query.getAggregation().getType(), Aggregation.Type.RAW);
        Assert.assertFalse(querier.isClosedForPartition());
        Assert.assertFalse(querier.isClosed());
        Assert.assertFalse(querier.isDone());
        Assert.assertFalse(querier.isExceedingRateLimit());
        Assert.assertNull(querier.getRateLimitError());
<<<<<<< HEAD
        // RAW query
=======
        // RAW query without window and not timed out.
>>>>>>> 2bae8797
        Assert.assertFalse(querier.isTimeBasedWindow());
        Assert.assertEquals(querier.getResult().getRecords(), emptyList());
    }

    @Test(expectedExceptions = NullPointerException.class)
    public void testNullConfig() {
        new Querier("", "{}", null);
    }

    @Test(expectedExceptions = JsonParseException.class)
    public void testBadJSON() {
        make("{", new BulletConfig());
    }

    @Test
    public void testMissingAggregationType() {
        Querier querier = new Querier("", "{ 'aggregation': { 'type': null }}", new BulletConfig());
        Optional<List<BulletError>> errors = querier.initialize();
        Assert.assertTrue(errors.isPresent());
        Assert.assertEquals(errors.get().size(), 1);
        Assert.assertEquals(errors.get().get(0), Aggregation.TYPE_NOT_SUPPORTED_ERROR);
    }

    @Test
    public void testBadAggregation() throws BulletException {
        Querier querier = new Querier("", "{'aggregation': {'type': 'COUNT DISTINCT'}}", new BulletConfig());
        Optional<List<BulletError>> errors = querier.initialize();
        Assert.assertTrue(errors.isPresent());
        Assert.assertEquals(errors.get().size(), 1);
        Assert.assertEquals(errors.get().get(0), SketchingStrategy.REQUIRES_FIELD_ERROR);
    }

    @Test
    public void testQueryAsString() {
        Querier querier = make("ahdf3", "{}", emptyMap());
        Assert.assertEquals(querier.toString(), "ahdf3 : {}");

        BulletConfig config = new BulletConfig();
        Query query = new Query();
        query.configure(config);
        query.initialize();
        querier = make("ahdf3", query, config);
        Assert.assertEquals(querier.toString(), "ahdf3 : " + query.toString());
    }

    @Test
    public void testTimes() {
        long startTime = System.currentTimeMillis();
        Querier querier = make("{'aggregation' : {}}", emptyMap());
        Map<String, Object> meta = querier.getMetadata().asMap();
        long creationTime = ((Number) meta.get(Meta.Concept.QUERY_RECEIVE_TIME.getName())).longValue();
        long resultTime = ((Number) meta.get(Meta.Concept.RESULT_EMIT_TIME.getName())).longValue();
        long endTime = System.currentTimeMillis();
        Assert.assertTrue(creationTime >= startTime && creationTime <= endTime);
        Assert.assertTrue(resultTime >= creationTime && resultTime <= endTime);

        Clip finalResult = querier.finish();
        Assert.assertNotNull(finalResult);
        Assert.assertTrue(finalResult.getRecords().isEmpty());

        meta = finalResult.getMeta().asMap();
        creationTime = ((Number) meta.get(Meta.Concept.QUERY_RECEIVE_TIME.getName())).longValue();
        resultTime = ((Number) meta.get(Meta.Concept.RESULT_EMIT_TIME.getName())).longValue();
        long finishTime = ((Number) meta.get(Meta.Concept.QUERY_FINISH_TIME.getName())).longValue();
        endTime = System.currentTimeMillis();
        Assert.assertTrue(creationTime >= startTime && creationTime <= finishTime);
        Assert.assertTrue(resultTime >= startTime && resultTime <= finishTime);
        Assert.assertTrue(finishTime <= endTime);
    }

    @Test
    public void testReceiveTimestampNoProjection() {
        Long start = System.currentTimeMillis();

        Query query = new Query();
        query.setProjection(null);
        query.setWindow(WindowUtils.makeReactiveWindow());

        BulletConfig config = new BulletConfig();
        config.set(BulletConfig.RECORD_INJECT_TIMESTAMP, true);
        config.validate();
        query.configure(config);
        Querier querier = make(query, config);

        BulletRecord input = RecordBox.get().add("field", "foo").add("mid", "123").getRecord();
        querier.consume(input);
        Assert.assertTrue(querier.isClosedForPartition());
        Assert.assertTrue(querier.isClosed());

        List<BulletRecord> records = querier.getRecords();
        Assert.assertEquals(records.size(), 1);
        BulletRecord actual = records.get(0);

        Long end = System.currentTimeMillis();

        Assert.assertEquals(size(actual), 3);
        Assert.assertEquals(actual.get("field"), "foo");
        Assert.assertEquals(actual.get("mid"), "123");

        Long recordedTimestamp = (Long) actual.get(BulletConfig.DEFAULT_RECORD_INJECT_TIMESTAMP_KEY);
        Assert.assertTrue(recordedTimestamp >= start);
        Assert.assertTrue(recordedTimestamp <= end);
    }

    @Test
    public void testReceiveTimestamp() {
        Long start = System.currentTimeMillis();

        Query query = new Query();
        query.setProjection(ProjectionUtils.makeProjection("field", "bid"));
        query.setWindow(WindowUtils.makeReactiveWindow());

        BulletConfig config = new BulletConfig();
        config.set(BulletConfig.RECORD_INJECT_TIMESTAMP, true);
        config.validate();
        query.configure(config);
        Querier querier = make(query, config);

        BulletRecord input = RecordBox.get().add("field", "foo").add("mid", "123").getRecord();
        querier.consume(input);
        Assert.assertTrue(querier.isClosedForPartition());
        Assert.assertTrue(querier.isClosed());

        List<BulletRecord> records = querier.getRecords();
        Assert.assertEquals(records.size(), 1);
        BulletRecord actual = records.get(0);

        Long end = System.currentTimeMillis();

        Assert.assertEquals(size(actual), 2);
        Assert.assertEquals(actual.get("bid"), "foo");

        Long recordedTimestamp = (Long) actual.get(BulletConfig.DEFAULT_RECORD_INJECT_TIMESTAMP_KEY);
        Assert.assertTrue(recordedTimestamp >= start);
        Assert.assertTrue(recordedTimestamp <= end);
    }

    @Test
    public void testMeetingWindowSize() {
        Querier querier = make("{}", emptyMap());

        makeStream(BulletConfig.DEFAULT_RAW_AGGREGATION_MAX_SIZE - 1).forEach(querier::consume);
        Assert.assertFalse(querier.isClosed());
        makeStream(1).forEach(querier::consume);
        Assert.assertTrue(querier.isClosed());
        Assert.assertEquals((Object) querier.getRecords().size(), BulletConfig.DEFAULT_RAW_AGGREGATION_MAX_SIZE);

        querier.reset();
        makeStream(BulletConfig.DEFAULT_RAW_AGGREGATION_MAX_SIZE - 1).forEach(querier::consume);
        byte[] dataChunkA = querier.getData();
        querier.reset();
        makeStream(2).forEach(querier::consume);
        byte[] dataChunkB = querier.getData();
        querier.reset();

        querier.combine(dataChunkA);
        Assert.assertFalse(querier.isClosed());
        querier.combine(dataChunkB);
        Assert.assertTrue(querier.isClosed());

        // We miss one record
        Assert.assertEquals((Object) querier.getRecords().size(), BulletConfig.DEFAULT_RAW_AGGREGATION_MAX_SIZE);
    }

    @Test
    public void testFiltering() {
        Query query = new Query();
        query.setFilters(singletonList(getFieldFilter(Clause.Operation.EQUALS, "foo", "bar")));
        query.setWindow(WindowUtils.makeReactiveWindow());
        Querier querier = make(query);

        querier.consume(RecordBox.get().add("field", "foo").getRecord());
        Assert.assertTrue(querier.isClosedForPartition());
        querier.reset();

        querier.consume(RecordBox.get().add("field", "bar").getRecord());
        Assert.assertTrue(querier.isClosedForPartition());
        querier.reset();

        querier.consume(RecordBox.get().add("field", "baz").getRecord());
        Assert.assertFalse(querier.isClosedForPartition());
    }

    @Test
    public void testFilteringProjection() {
        Querier querier = make(makeProjectionFilterQuery("map_field.id", Arrays.asList("1", "23"),
                                                         Clause.Operation.EQUALS, Pair.of("map_field.id", "mid")),
                                                         configWithNoTimestamp());
        RecordBox boxA = RecordBox.get().addMap("map_field", Pair.of("id", "3"));
        querier.consume(boxA.getRecord());
        Assert.assertFalse(querier.isClosedForPartition());
        Assert.assertNull(querier.getData());

        RecordBox boxB = RecordBox.get().addMap("map_field", Pair.of("id", "23"));
        RecordBox expected = RecordBox.get().add("mid", "23");
        querier.consume(boxB.getRecord());
        Assert.assertFalse(querier.isClosedForPartition());
        Assert.assertEquals(querier.getData(), getListBytes(expected.getRecord()));
    }

    @Test
    public void testExceptionWrapping() {
        FailingScheme failingScheme = new FailingScheme(null, null, new BulletConfig());
        Querier querier = make(new Query());
        querier.setWindow(failingScheme);

        querier.consume(RecordBox.get().getRecord());

        querier.combine(new byte[0]);

        Assert.assertNull(querier.getData());

        Assert.assertNull(querier.getRecords());

        Meta meta = querier.getMetadata();
        Map<String, Object> actualMeta = meta.asMap();
        Assert.assertNotNull(actualMeta.get(Meta.ERROR_KEY));
        BulletError expected = BulletError.makeError("Getting metadata failure", Querier.TRY_AGAIN_LATER);
        Assert.assertEquals(actualMeta.get(Meta.ERROR_KEY), singletonList(expected));

        Clip actual = querier.getResult();
        Assert.assertNotNull(actual.getMeta());
        Assert.assertEquals(actual.getRecords().size(), 0);
        actualMeta = actual.getMeta().asMap();
        Assert.assertEquals(actualMeta.size(), 1);
        Assert.assertNotNull(actualMeta.get(Meta.ERROR_KEY));
        expected = BulletError.makeError("Getting result failure", Querier.TRY_AGAIN_LATER);
        Assert.assertEquals(actualMeta.get(Meta.ERROR_KEY), singletonList(expected));

        Assert.assertEquals(failingScheme.consumptionFailure, 1);
        Assert.assertEquals(failingScheme.combiningFailure, 1);
        Assert.assertEquals(failingScheme.serializingFailure, 1);
        Assert.assertEquals(failingScheme.aggregationFailure, 3);
    }

    @Test
    public void testBasicWindowMaximumEmitted() {
        Querier querier = make(makeAggregationQuery(Aggregation.Type.RAW, 2), configWithNoTimestamp());

        byte[] expected = getListBytes(RecordBox.get().getRecord());
        byte[] expectedTwice = getListBytes(RecordBox.get().getRecord(), RecordBox.get().getRecord());

        querier.consume(RecordBox.get().getRecord());
        Assert.assertFalse(querier.isClosed());
        Assert.assertFalse(querier.isClosedForPartition());
        Assert.assertFalse(querier.isDone());
        Assert.assertTrue(querier.hasData());
        Assert.assertEquals(querier.getData(), expected);

        querier.consume(RecordBox.get().getRecord());
        Assert.assertTrue(querier.isClosed());
        Assert.assertTrue(querier.isClosedForPartition());
        Assert.assertTrue(querier.isDone());
        Assert.assertTrue(querier.hasData());
        Assert.assertEquals(querier.getData(), expectedTwice);

        // Nothing else is consumed because window is closed
        makeStream(10).forEach(querier::consume);
        Assert.assertTrue(querier.isClosed());
        Assert.assertTrue(querier.isClosedForPartition());
        Assert.assertTrue(querier.isDone());
        Assert.assertTrue(querier.hasData());
        Assert.assertEquals(querier.getData(), expectedTwice);
    }

    @Test
    public void testBasicWindowMaximumEmittedWithNonMatchingRecords() {
        Querier querier = make(makeRawFullQuery("mid", Arrays.asList("1", "23"), Clause.Operation.EQUALS, Aggregation.Type.RAW,
                                                2, Pair.of("mid", "mid")), configWithNoTimestamp());

        byte[] expected = getListBytes(RecordBox.get().add("mid", "23").getRecord());
        byte[] expectedTwice = getListBytes(RecordBox.get().add("mid", "23").getRecord(),
                                            RecordBox.get().add("mid", "23").getRecord());

        querier.consume(RecordBox.get().add("mid", "23").getRecord());
        Assert.assertFalse(querier.isClosedForPartition());
        Assert.assertFalse(querier.isClosed());
        Assert.assertFalse(querier.isDone());
        Assert.assertTrue(querier.hasData());
        Assert.assertEquals(querier.getData(), expected);

        // Doesn't match
        querier.consume(RecordBox.get().add("mid", "42").getRecord());
        Assert.assertFalse(querier.isClosedForPartition());
        Assert.assertFalse(querier.isClosed());
        Assert.assertFalse(querier.isDone());
        Assert.assertTrue(querier.hasData());
        Assert.assertEquals(querier.getData(), expected);

        querier.consume(RecordBox.get().add("mid", "23").getRecord());
        Assert.assertTrue(querier.isClosed());
        Assert.assertTrue(querier.isClosedForPartition());
        Assert.assertTrue(querier.isDone());
        Assert.assertTrue(querier.hasData());
        Assert.assertEquals(querier.getData(), expectedTwice);

        // Nothing else is consumed because window is closed
        IntStream.range(0, 10).mapToObj(i -> RecordBox.get().add("mid", "23").getRecord()).forEach(querier::consume);
        Assert.assertTrue(querier.isClosed());
        Assert.assertTrue(querier.isClosedForPartition());
        Assert.assertTrue(querier.isDone());
        Assert.assertTrue(querier.hasData());
        Assert.assertEquals(querier.getData(), expectedTwice);

        querier.reset();
        Assert.assertFalse(querier.isClosedForPartition());
        Assert.assertFalse(querier.isClosed());
        Assert.assertFalse(querier.isDone());
        Assert.assertFalse(querier.hasData());
        Assert.assertNull(querier.getData());
    }

    @Test
    public void testAggregateIsNotNull() {
        Querier querier = make("{}", emptyMap());
        Assert.assertNotNull(querier.getResult());
        querier = make("{'aggregation': {}}", emptyMap());
        Assert.assertNotNull(querier.getResult());
        querier = make("{'aggregation': null}", emptyMap());
        Assert.assertNotNull(querier.getResult());
    }

    @Test
    public void testMerging() {
        Querier querierA = make(makeAggregationQuery(Aggregation.Type.RAW, 2), configWithNoTimestamp());
        Querier querierB = make(makeAggregationQuery(Aggregation.Type.RAW, 2), configWithNoTimestamp());

        byte[] expected = getListBytes(RecordBox.get().getRecord());
        byte[] expectedTwice = getListBytes(RecordBox.get().getRecord(), RecordBox.get().getRecord());

        querierA.consume(RecordBox.get().getRecord());
        Assert.assertFalse(querierA.isClosed());
        Assert.assertFalse(querierA.isClosedForPartition());
        Assert.assertFalse(querierA.isDone());
        Assert.assertTrue(querierA.hasData());
        Assert.assertEquals(querierA.getData(), expected);

        querierB.consume(RecordBox.get().getRecord());
        Assert.assertFalse(querierB.isClosed());
        Assert.assertFalse(querierB.isClosedForPartition());
        Assert.assertFalse(querierB.isDone());
        Assert.assertTrue(querierB.hasData());
        Assert.assertEquals(querierB.getData(), expected);

        querierA.merge(querierB);
        Assert.assertTrue(querierA.isClosed());
        Assert.assertTrue(querierA.isClosedForPartition());
        Assert.assertTrue(querierA.isDone());
        Assert.assertTrue(querierA.hasData());
        Assert.assertEquals(querierA.getData(), expectedTwice);
    }

    @Test
    public void testRateLimiting() throws Exception {
        BulletConfig config = new BulletConfig();
        config.set(BulletConfig.RATE_LIMIT_ENABLE, true);
        config.set(BulletConfig.RATE_LIMIT_TIME_INTERVAL, 1);
        config.set(BulletConfig.RATE_LIMIT_MAX_EMIT_COUNT, 1);
        config.validate();

        Querier querier = make("{}", config);
        Assert.assertFalse(querier.isExceedingRateLimit());
        Assert.assertNull(querier.getRateLimitError());


        IntStream.range(0, 1000).forEach(i -> querier.getRecords());

        // To make sure it's time to check again
        Thread.sleep(1);

        Assert.assertTrue(querier.isExceedingRateLimit());
        Assert.assertNotNull(querier.getRateLimitError());
    }

    @Test
    public void testRateLimitDisabled() {
        BulletConfig config = new BulletConfig();
        config.set(BulletConfig.RATE_LIMIT_ENABLE, false);
        config.set(BulletConfig.RATE_LIMIT_TIME_INTERVAL, 1);
        config.set(BulletConfig.RATE_LIMIT_MAX_EMIT_COUNT, 1);
        config.validate();

        Querier querier = make("{}", config);
        IntStream.range(0, 1000).forEach(i -> querier.getRecords());
        Assert.assertFalse(querier.isExceedingRateLimit());
        Assert.assertNull(querier.getRateLimitError());
    }

    @Test
    public void testMetadataDisabled() {
        BulletConfig config = new BulletConfig();
        config.set(BulletConfig.RESULT_METADATA_ENABLE, false);
        // Should clear out the default metadata
        config.validate();

        Query query = new Query();
        Aggregation aggregation = new Aggregation();
        aggregation.setType(Aggregation.Type.COUNT_DISTINCT);
        aggregation.setFields(singletonMap("foo", "bar"));
        query.setAggregation(aggregation);
        query.setWindow(WindowUtils.makeWindow(Window.Unit.TIME, 1));
        query.configure(config);
        Querier querier = make(query, config);

        querier.consume(RecordBox.get().add("foo", "A").getRecord());

        Assert.assertTrue(querier.getMetadata().asMap().isEmpty());
    }

    @Test
    public void testRawQueriesWithNonReactiveWindowsAreErrors() {
        BulletConfig config = new BulletConfig();
        Query query = new Query();
        query.setWindow(WindowUtils.makeWindow(Window.Unit.RECORD, 2));
        query.configure(config);
        Querier querier = new Querier(new RunningQuery("", query), config);
        Optional<List<BulletError>> errors = querier.initialize();

        Assert.assertTrue(errors.isPresent());
        Assert.assertEquals(errors.get(), singletonList(Window.NOT_ONE_RECORD_EMIT));
    }

    @Test
    public void testRawQueriesWithAllIncludeWindowsAreErrors() {
        BulletConfig config = new BulletConfig();
        Query query = new Query();
        query.setWindow(WindowUtils.makeWindow(Window.Unit.TIME, 1, Window.Unit.ALL, null));
        query.configure(config);
        Querier querier = new Querier(new RunningQuery("", query), config);
        Optional<List<BulletError>> errors = querier.initialize();

        Assert.assertTrue(errors.isPresent());
        Assert.assertEquals(errors.get(), singletonList(Query.NO_RAW_ALL));
    }

    @Test
    public void testRawQueriesWithTimeWindowsAreNotChanged() {
        BulletConfig config = new BulletConfig();
        Query query = new Query();
        query.setWindow(WindowUtils.makeWindow(Window.Unit.TIME, Integer.MAX_VALUE));
        query.configure(config);
        Querier querier = make(query, config);

        Assert.assertFalse(querier.isClosed());
        Assert.assertFalse(querier.isClosedForPartition());
        Assert.assertTrue(querier.isTimeBasedWindow());

        querier.consume(RecordBox.get().getRecord());

        Assert.assertFalse(querier.isClosed());
        Assert.assertFalse(querier.isClosedForPartition());
        Assert.assertEquals(querier.getWindow().getClass(), Tumbling.class);
    }

    @Test
    public void testNonRawQueriesWithRecordWindowsAreErrors() {
        BulletConfig config = new BulletConfig();
        Query query = new Query();
        Aggregation aggregation = new Aggregation();
        aggregation.setType(Aggregation.Type.COUNT_DISTINCT);
        query.setAggregation(aggregation);
        query.setWindow(WindowUtils.makeWindow(Window.Unit.RECORD, 1));
        query.configure(config);
        Querier querier = new Querier(new RunningQuery("", query), config);
        Optional<List<BulletError>> errors = querier.initialize();

        Assert.assertTrue(errors.isPresent());
        Assert.assertEquals(errors.get(), singletonList(Query.ONLY_RAW_RECORD));
    }

    @Test
<<<<<<< HEAD
    public void testRawQueriesWithoutWindowsAreNotTimeBased() {
=======
    public void testRawQueriesWithoutWindowsThatAreClosedAreNotTimeBased() {
>>>>>>> 2bae8797
        BulletConfig config = new BulletConfig();
        config.set(BulletConfig.RAW_AGGREGATION_MAX_SIZE, 10);
        config.validate();

        Query query = new Query();
        Aggregation aggregation = new Aggregation();
        aggregation.setType(Aggregation.Type.RAW);
        query.setAggregation(aggregation);
        query.configure(config);
        Querier querier = make(query, config);

        Assert.assertFalse(querier.isClosed());
        Assert.assertFalse(querier.isClosedForPartition());
        Assert.assertFalse(querier.isTimeBasedWindow());
        Assert.assertEquals(querier.getWindow().getClass(), Basic.class);

        querier.consume(RecordBox.get().getRecord());

        Assert.assertFalse(querier.isClosed());
        Assert.assertFalse(querier.isClosedForPartition());
        Assert.assertFalse(querier.isTimeBasedWindow());

        IntStream.range(0, 9).forEach(i -> querier.consume(RecordBox.get().getRecord()));

        Assert.assertTrue(querier.isClosed());
        Assert.assertTrue(querier.isClosedForPartition());
        Assert.assertFalse(querier.isTimeBasedWindow());
    }
<<<<<<< HEAD
=======

    @Test
    public void testRawQueriesWithoutWindowsThatAreTimedOutAreTimeBased() {
        BulletConfig config = new BulletConfig();
        config.set(BulletConfig.RAW_AGGREGATION_MAX_SIZE, 10);
        config.validate();

        Query query = new Query();
        Aggregation aggregation = new Aggregation();
        aggregation.setType(Aggregation.Type.RAW);
        query.setAggregation(aggregation);
        query.configure(config);

        RunningQuery runningQuery = spy(new RunningQuery("", query));
        doAnswer(returnsElementsOf(asList(false, true))).when(runningQuery).isTimedOut();

        Querier querier = new Querier(runningQuery, config);
        querier.initialize();

        Assert.assertFalse(querier.isClosed());
        Assert.assertFalse(querier.isClosedForPartition());
        Assert.assertFalse(querier.isTimeBasedWindow());
        Assert.assertEquals(querier.getWindow().getClass(), Basic.class);

        IntStream.range(0, 9).forEach(i -> querier.consume(RecordBox.get().getRecord()));

        Assert.assertFalse(querier.isClosed());
        Assert.assertFalse(querier.isClosedForPartition());
        // Now runningQuery is timed out but query is not done.
        Assert.assertTrue(querier.isTimeBasedWindow());
    }
>>>>>>> 2bae8797
}<|MERGE_RESOLUTION|>--- conflicted
+++ resolved
@@ -198,11 +198,7 @@
         Assert.assertFalse(querier.isDone());
         Assert.assertFalse(querier.isExceedingRateLimit());
         Assert.assertNull(querier.getRateLimitError());
-<<<<<<< HEAD
-        // RAW query
-=======
         // RAW query without window and not timed out.
->>>>>>> 2bae8797
         Assert.assertFalse(querier.isTimeBasedWindow());
         Assert.assertEquals(querier.getResult().getRecords(), emptyList());
     }
@@ -674,11 +670,7 @@
     }
 
     @Test
-<<<<<<< HEAD
-    public void testRawQueriesWithoutWindowsAreNotTimeBased() {
-=======
     public void testRawQueriesWithoutWindowsThatAreClosedAreNotTimeBased() {
->>>>>>> 2bae8797
         BulletConfig config = new BulletConfig();
         config.set(BulletConfig.RAW_AGGREGATION_MAX_SIZE, 10);
         config.validate();
@@ -707,8 +699,6 @@
         Assert.assertTrue(querier.isClosedForPartition());
         Assert.assertFalse(querier.isTimeBasedWindow());
     }
-<<<<<<< HEAD
-=======
 
     @Test
     public void testRawQueriesWithoutWindowsThatAreTimedOutAreTimeBased() {
@@ -740,5 +730,4 @@
         // Now runningQuery is timed out but query is not done.
         Assert.assertTrue(querier.isTimeBasedWindow());
     }
->>>>>>> 2bae8797
 }